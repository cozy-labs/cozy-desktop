Promise  = require 'bluebird'
fs       = require 'fs'
mkdirp   = require 'mkdirp'
touch    = require 'touch'
path     = require 'path'
uuid     = require 'node-uuid'
mime     = require 'mime'
chokidar = require 'chokidar'
rimraf   = require 'rimraf'
log      = require('printit')
           prefix: 'Filesystem '

config = require './config'
pouch = require './db'
binary = require './binary'
async = require 'async'
events = require 'events'


<<<<<<< HEAD
remoteConfig = config.getConfig()

filesystem =
=======
changeHandler =  (task, callback) =>
    deviceName = config.getDeviceName()

    switch task.operation
        when 'put'
            if task.file?
                filesystem.createFileDoc task.file, callback
        when 'get'
            if task.file?
                binary.fetchOne deviceName, task.file, callback
            else
                binary.fetchAll deviceName, callback
        else
            # rebuild
            if task.file?
                filesystem.buildTree task.file, callback
            else
                filesystem.buildTree null, callback


module.exports = filesystem =

    watchingLocked: false
    infoPublisher: new events.EventEmitter

>>>>>>> ccf94381

    # Changes is the queue of operations, it contains
    # files that are being downloaded, and files to upload.
    changes: async.queue (task, callback) ->
        #console.log task.operation, task.file
        deviceName = config.getDeviceName()

        if task.operation is 'get' or \
           task.operation is 'delete' or \
           task.operation is 'newFolder' or \
           task.operation is 'catchup' or \
           task.operation is 'reDownload' or \
           task.operation is 'removeUnusedDirectories'
            module.exports.watchingLocked = true
            callback_orig = callback
            callback = (err, res) ->
                module.exports.watchingLocked = false
                callback_orig err, res

        switch task.operation
            when 'post'
                if task.file?
                    module.exports.createFileDoc task.file, true, callback
            when 'put'
                if task.file?
                    module.exports.createFileDoc task.file, false, callback
            when 'get'
                if task.doc?
                    binary.fetchFromDoc deviceName, task.doc, callback
            when 'deleteDoc'
                if task.file?
                    module.exports.deleteDoc task.file, callback
            when 'delete'
                if task.id?
                    module.exports.deleteFromId task.id, callback
            when 'newFolder'
                if task.path
                    mkdirp task.path, callback
            when 'catchup'
                module.exports.deleteMissingFileDocs false, callback
            when 'reDownload'
                module.exports.deleteMissingFileDocs true, callback
            else
                # 'removeUnusedDirectories'
                module.exports.removeUnusedDirectories callback
    , 1


    makeDirectoryFromDoc: (doc, callback) ->
        remoteConfig = config.getConfig()
        doc = doc.value
        absPath = path.join remoteConfig.path, doc.path, doc.name
        dirPaths = module.exports.getPaths absPath

        # Create directory
        updateDates = (err) =>
            if err
                callback err
            else
                module.exports.infoPublisher.emit 'directoryCreated', absPath

                # Update directory information
                creationDate = new Date(doc.creationDate)
                modificationDate = new Date(doc.lastModification)
                absPath = dirPaths.absolute
                fs.utimes absPath, creationDate, modificationDate, callback

        mkdirp dirPaths.absolute, updateDates


    # TODO refactor it in smaller functions.
    touchFileFromDoc: (doc, callback) ->
        remoteConfig = config.getConfig()
        doc = doc.value
        absPath = path.join remoteConfig.path, doc.path, doc.name
        filePaths = module.exports.getPaths absPath

        # Update file information
        changeUtimes = (err) ->
            creationDate = new Date(doc.creationDate)
            modificationDate = new Date(doc.lastModification)
            absPath = filePaths.absolute
            fs.utimes absPath, creationDate, modificationDate, ->
                callback()

        # Create empty file
        touchFile = (err, binaryDoc) =>
            if err and err.status isnt 404
                callback err
            else
                # Move binary if exists, otherwise touch the file
                if binaryDoc? and fs.existsSync binaryDoc.path
                    binary.moveFromDoc binaryDoc, filePaths.absolute, changeUtimes
                else
                    module.exports.infoPublisher.emit 'fileTouched', absPath
                    touch filePaths.absolute, changeUtimes

        # Get binary metadata
        getBinary = (err) ->
            if err
                callback err
            else
                pouch.db.get doc.binary.file.id, touchFile

        # Ensure parent directory exists
        mkdirp filePaths.absParent, getBinary


<<<<<<< HEAD
    removeUnusedDirectories: (callback) ->
=======
    # TODO split this in smaller functions.
    buildTree: (filePath, callback) ->
        remoteConfig = config.getConfig()

        # If filePath argument is set, rebuild FS information for this file only
        if filePath?
            filePaths = @getPaths filePath
            log.info "Updating file info: #{filePaths.relative}"
        else
            filePaths = @getPaths remoteConfig.path
            log.info "Rebuilding filesystem tree"
>>>>>>> ccf94381

        removeUnusedDirectories = (err, result) =>
            if err then callback err

            walkSync = (dir, filelist) ->
                files = fs.readdirSync dir
                filelist = filelist || []
                for file in files
                    if fs.statSync("#{dir}/#{file}").isDirectory()
                        parent = path.relative remoteConfig.path, dir
                        parent = path.join path.sep, parent if parent isnt ''
                        filelist.push [parent, file, "#{dir}/#{file}"]
                        filelist = walkSync("#{dir}/#{file}/", filelist)
                return filelist

            for dir in walkSync remoteConfig.path
                docExists = false
                for doc in result['rows']
                    if doc.value.path is dir[0] and doc.value.name is dir[1]
                        docExists = true
                if not docExists and fs.existsSync dir[2]
                    log.info "Removing directory: #{dir[2]}"
                    rimraf.sync dir[2]

            #async.eachSeries result['rows'], @makeDirectoryFromDoc, createFileFilters
            callback null

        getFolders = (err) =>
            if err
                callback err
            else
                pouch.db.query 'folder/all', removeUnusedDirectories

        createFolderFilter = () ->
            pouch.addFilter 'folder', getFolders

        createFolderFilter()


<<<<<<< HEAD
    deleteMissingFileDocs: (reDownload, callback) ->
        deviceName = config.getDeviceName()
        reDownload ?= false

        deleteDocIfNotExists = (doc, callback) =>
            doc = doc.value
            filePath = path.resolve remoteConfig.path, doc.path, doc.name
            if fs.existsSync filePath
                callback null
            else
                if reDownload
                    binary.fetchFromDoc deviceName, doc, callback
                else
                    @deleteDoc filePath, callback

        getFolders = (err, result) =>
            if err and err.status isnt 404
                callback err
            else
                result = { 'rows': [] } if err?.status is 404
                pouch.db.query 'folder/all', (err, result2) =>
                    if err and err.status isnt 404
                        callback err
                    else
                        result2 = { 'rows': [] } if err?.status is 404
                        results = result['rows'].concat(result2['rows'])
                        async.each results, deleteDocIfNotExists, callback

        getFiles = (err, result) =>
            if err
                callback err
            else
                pouch.db.query 'file/all', getFolders


        pouch.addFilter 'file', (err) =>
            if err
                callback err
            else
                pouch.addFilter 'binary', (err) ->
                    if err
                        callback err
                    else
                        pouch.addFilter 'folder', getFiles




=======
    # TODO refactor it in smaller functions.
>>>>>>> ccf94381
    createDirectoryDoc: (dirPath, ignoreExisting, callback) ->
        dirPaths = @getPaths dirPath

        putDirectoryDocument = (newDoc) ->
            pouch.db.put newDoc, (err, res) ->
                if err
                    callback err
                else
                    callback null, res

        updateDirectoryInformation = (existingDoc, newDoc) ->
            newDoc._id = existingDoc._id
            newDoc._rev = existingDoc._rev
            newDoc.creationDate = existingDoc.creationDate
            newDoc.tags = existingDoc.tags
            if new Date(existingDoc.lastModification) \
             > new Date(newDoc.lastModification)
                newDoc.lastModification = existingDoc.lastModification
            return newDoc

        checkDirectoryExistence = (newDoc) ->
            pouch.allFolders false, (err, existingDocs) ->
                if err and err.status isnt 404
                    callback err
                else
                    if existingDocs
                        # Loop through existing directories
                        for existingDoc in existingDocs.rows
                            existingDoc = existingDoc.value
                            if  existingDoc.name is newDoc.name \
                            and existingDoc.path is newDoc.path
                                # Directory already exists
                                if ignoreExisting
                                    return callback null
                                else
                                    newDoc = updateDirectoryInformation existingDoc, newDoc


                    # Create or update directory document
                    putDirectoryDocument newDoc

        updateDirectoryStats = (newDoc) ->
            fs.stat dirPaths.absolute, (err, stats) ->
                newDoc.creationDate = stats.mtime
                newDoc.lastModification = stats.mtime

                checkDirectoryExistence newDoc

        createParentDirectory = (newDoc) =>
            if fs.existsSync(dirPaths.absParent)
                updateDirectoryStats newDoc
            else
                @createDirectoryDoc dirPaths.absParent, true, (err, res) ->
                    if err
                        log.error "An error occured at parent directory's creation"
                        callback err
                    else
                        updateDirectoryStats newDoc

        checkDirectoryLocation = () =>
            remoteConfig = config.getConfig()
            if not @isInSyncDir(dirPath) or not fs.existsSync(dirPaths.absolute)
               unless dirPath is '' or dirPath is remoteConfig.path
                   log.error "Directory is not located in the
                              synchronized directory: #{dirPaths.absolute}"
                # Do not throw error
                callback null
            else
                createParentDirectory
                    _id: uuid.v4().split('-').join('')
                    docType: 'Folder'
                    name: dirPaths.name
                    path: dirPaths.parent
                    tags: []

        checkDirectoryLocation()


    # TODO refactor it in smaller functions.
    createFileDoc: (filePath, ignoreExisting, callback) ->
        filePaths = @getPaths filePath

        putFileDocument = (newDoc) ->

            # Finally, update local file document
            pouch.db.put newDoc, (err, res) ->
                if err
                    callback err
                else
                    callback null, res

        saveBinaryDocument = (newDoc) ->

            # Save location and checksum locally to
            # facilitate further operations
            binary.saveLocation filePaths.absolute
                                , newDoc.binary.file.id
                                , newDoc.binary.file.rev
                                , (err, doc) ->
                if err
                    callback err
                else
                    newDoc.binary.file.checksum = doc.checksum
                    putFileDocument newDoc


        uploadBinary = (newDoc, binaryDoc) ->
            binary.uploadAsAttachment binaryDoc.id
                                    , binaryDoc.rev
                                    , filePaths.absolute
                                    , (err, newBinaryDoc) ->
                if err
                    callback err
                else
                    newDoc.binary =
                        file:
                            id: newBinaryDoc.id
                            rev: newBinaryDoc.rev

                    saveBinaryDocument newDoc

        updateFileInformation = (existingDoc, newDoc) ->

            # Fullfill document information
            newDoc._id = existingDoc._id
            newDoc._rev = existingDoc._rev
            newDoc.creationDate = existingDoc.creationDate
            newDoc.tags = existingDoc.tags
            newDoc.binary = existingDoc.binary
            if new Date(existingDoc.lastModification) \
             > new Date(newDoc.lastModification)
                newDoc.lastModification = existingDoc.lastModification
            return newDoc

        populateBinaryInformation = (newDoc) ->
            if newDoc.binary?
                # Get the ID and the revision of the remote binary document
                # (since binary documents are not synchronized with the local
                # pouchDB)
                binary.getRemoteDoc newDoc.binary.file.id, (err, binaryDoc) ->
                    if err
                        callback err
                    else
                        uploadBinary newDoc, binaryDoc
            else
                # If binary does not exist remotely yet, we have to
                # create an empty binary document remotely to have
                # an ID and a revision
                binary.createEmptyRemoteDoc (err, binaryDoc) ->
                    if err
                        callback err
                    else
                        uploadBinary newDoc, binaryDoc

        checkBinaryExistence = (newDoc, checksum) ->
            # Check if the binary doc exists, using its checksum
            # It would mean that binary is already uploaded
            binary.docAlreadyExists checksum, (err, doc) ->
                if err
                    callback err
                #else if doc
                #    # Binary document exists
                #    newDoc.binary =
                #        file:
                #            id: doc._id
                #            rev: doc._rev
                #    saveBinaryDocument newDoc
                else
                    populateBinaryInformation newDoc

        checkFileExistence = (newDoc) ->

            binary.checksum filePaths.absolute, (err, checksum) ->
                # Get the existing file (if exists) to prefill
                # document with its information
                pouch.allFiles false, (err, existingDocs) ->
                    if err and err.status isnt 404
                        callback err
                    else
                        if existingDocs
                            # Loop through existing files
                            for existingDoc in existingDocs.rows
                                existingDoc = existingDoc.value
                                if (existingDoc.name is newDoc.name \
                                and existingDoc.path is newDoc.path)
                                    if (existingDoc.binary?.file?.checksum? \
                                    and existingDoc.binary.file.checksum is checksum) \
                                    and ignoreExisting
                                        return callback null
                                    # File already exists
                                    newDoc = updateFileInformation existingDoc, newDoc

                        checkBinaryExistence newDoc, checksum

        updateFileStats = (newDoc) ->

            # Update size and dates using the value of the FS
            fs.stat filePaths.absolute, (err, stats) ->
                newDoc.creationDate = stats.mtime
                newDoc.lastModification = stats.mtime
                newDoc.size = stats.size

                checkFileExistence newDoc

        createParentDirectory = (newDoc) =>
            @createDirectoryDoc filePaths.absParent, true, (err, res) ->
                if err
                    log.error "An error occured at parent directory's creation"
                    callback err
                else
                    updateFileStats newDoc

        checkFileLocation = () =>
            remoteConfig = config.getConfig()
            if not @isInSyncDir(filePath) or not fs.existsSync(filePaths.absolute)
               unless filePath is '' or filePath is remoteConfig.path
                   log.error "File is not located in the
                              synchronized directory: #{filePaths.absolute}"
                # Do not throw error
                callback null
            else
                # We pass the new document through every local functions
                createParentDirectory
                    _id: uuid.v4().split('-').join('')
                    docType: 'File'
                    class: 'document'
                    name: filePaths.name
                    path: filePaths.parent
                    mime: mime.lookup filePaths.name
                    tags: []

        checkFileLocation()

    deleteFromId: (id, callback) ->
        pouch.db.get id, (err, res) ->
            if err and err.status isnt 404
                callback err
            else if res?.path?
                fs.unlink res.path, ->
                    callback null
            else
                if err and err.status is 404
                    callback null
                else
                    callback err


    # TODO refactor it in smaller functions.
    deleteDoc: (filePath, callback) ->
        filePaths = @getPaths filePath

        removeDoc = (id, rev) ->

            # Remove the document locally
            # (as in couchDB, it keeps a _deleted version of the doc)
            pouch.db.remove id, rev, (err, res) ->
                if err
                    callback err
                else
                    callback null, res

        markAsDeleted = (deletedDoc) ->

            # Use the same pethod as in DS:
            # https://github.com/cozy/cozy-data-system/blob/master/server/lib/db_remove_helper.coffee#L7
            emptyDoc =
                _id: deletedDoc._id
                _rev: deletedDoc._rev
                _deleted: true
                docType: deletedDoc.docType

            # Since we use the same function to delete a file and a folder
            # we have to check if the binary key exists
            if deletedDoc.binary?
                emptyDoc.binary = deletedDoc.binary

            pouch.db.put emptyDoc, (err, res) ->
                if err
                    callback err
                else
                    removeDoc res.id, res.rev

        getDoc = (deletedFileName, deletedFilePath) ->

            # We want to search through files and folders
            pouch.db.allDocs { include_docs: true }, (err, existingDocs) ->
                if err and err.status isnt 404
                    callback err
                else
                    if existingDocs
                        # Loop through existing documents
                        for existingDoc in existingDocs.rows
                            existingDoc = existingDoc.doc
                            if  existingDoc.name is deletedFileName \
                            and existingDoc.path is deletedFilePath
                                return markAsDeleted existingDoc

                        # No doc found
                        callback null

        getDoc filePaths.name, filePaths.parent


    # TODO refactor it in smaller functions.
    watchChanges: (continuous, fromNow) ->
        remoteConfig = config.getConfig()
        fromNow ?= false
        continuous ?= fromNow

        filesBeingCopied = {}

        # Function to check if file is being copied
        # to avoid chokidar to detect file multiple times
        fileIsCopied = (filePath, callback) ->
            unless filePath in filesBeingCopied
                filesBeingCopied[filePath] = true
            getSize = (filePath, callback) ->
                fs.stat filePath, (err, stats) ->
                    callback err, stats.size

            # Check if the size of the file has changed during
            # the last second
            getSize filePath, (err, earlySize) ->
                setTimeout () ->
                    getSize filePath, (err, lateSize) ->
                        if earlySize is lateSize
                            delete filesBeingCopied[filePath]
                            callback()
                        else
                            fileIsCopied filePath, callback
                , 2000

        # Use chokidar since the standard watch() function from
        # fs module has some issues.
        # More info on https://github.com/paulmillr/chokidar
        watcher = chokidar.watch remoteConfig.path,
            ignored: /[\/\\]\./
            persistent: continuous
            ignoreInitial: fromNow

        # New file detected
        .on 'add', (filePath) =>
            if not @watchingLocked and not filesBeingCopied[filePath]?
                log.info "File added: #{filePath}"
                fileIsCopied filePath, =>
                    @changes.push { operation: 'post', file: filePath }, ->

        # New directory detected
        .on 'addDir', (dirPath) =>
            if not @watchingLocked
                if dirPath isnt remoteConfig.path
                    #log.info "Directory added: #{dirPath}"
                    log.info "Directory added: #{dirPath}"
                    @createDirectoryDoc dirPath, true, ->

        # File deletion detected
        .on 'unlink', (filePath) =>
            log.info "File deleted: #{filePath}"
            @changes.push { operation: 'deleteDoc', file: filePath }, ->

        # Folder deletion detected
        .on 'unlinkDir', (dirPath) =>
            log.info "Folder deleted: #{dirPath}"
            @changes.push { operation: 'deleteDoc', file: dirPath }, ->

        # File update detected
        .on 'change', (filePath) =>
            if not @watchingLocked and not filesBeingCopied[filePath]?
                log.info "File changed: #{filePath}"
                fileIsCopied filePath, =>
                    @changes.push { operation: 'put', file: filePath }, ->

        .on 'error', (err) ->
            log.error 'An error occured while watching changes:'
            console.error err


    getPaths: (filePath) ->
        remoteConfig = config.getConfig()

        # Assuming filePath is 'hello/world.html':
        absolute  = path.resolve filePath # /home/sync/hello/world.html
        relative  = path.relative remoteConfig.path, absolute # hello/world.html
        name      = path.basename filePath # world.html
        parent    = path.dirname path.join path.sep, relative # /hello
        absParent = path.dirname absolute # /home/sync/hello

        # Do not keep '/'
        parent    = '' if parent is '/'

        absolute: absolute
        relative: relative
        name: name
        parent: parent
        absParent: absParent


    deleteAll: (dirPath, callback) ->
        del = require 'del'
        del "#{dirPath}/*", force: true, callback


    isInSyncDir: (filePath) ->
        paths = @getPaths filePath
        return paths.relative isnt '' \
<<<<<<< HEAD
           and paths.relative.substring(0,2) isnt '..'

module.exports = filesystem
=======
           and paths.relative.substring(0,2) isnt '..'
>>>>>>> ccf94381
<|MERGE_RESOLUTION|>--- conflicted
+++ resolved
@@ -17,38 +17,9 @@
 events = require 'events'
 
 
-<<<<<<< HEAD
 remoteConfig = config.getConfig()
 
 filesystem =
-=======
-changeHandler =  (task, callback) =>
-    deviceName = config.getDeviceName()
-
-    switch task.operation
-        when 'put'
-            if task.file?
-                filesystem.createFileDoc task.file, callback
-        when 'get'
-            if task.file?
-                binary.fetchOne deviceName, task.file, callback
-            else
-                binary.fetchAll deviceName, callback
-        else
-            # rebuild
-            if task.file?
-                filesystem.buildTree task.file, callback
-            else
-                filesystem.buildTree null, callback
-
-
-module.exports = filesystem =
-
-    watchingLocked: false
-    infoPublisher: new events.EventEmitter
-
->>>>>>> ccf94381
-
     # Changes is the queue of operations, it contains
     # files that are being downloaded, and files to upload.
     changes: async.queue (task, callback) ->
@@ -156,21 +127,7 @@
         mkdirp filePaths.absParent, getBinary
 
 
-<<<<<<< HEAD
     removeUnusedDirectories: (callback) ->
-=======
-    # TODO split this in smaller functions.
-    buildTree: (filePath, callback) ->
-        remoteConfig = config.getConfig()
-
-        # If filePath argument is set, rebuild FS information for this file only
-        if filePath?
-            filePaths = @getPaths filePath
-            log.info "Updating file info: #{filePaths.relative}"
-        else
-            filePaths = @getPaths remoteConfig.path
-            log.info "Rebuilding filesystem tree"
->>>>>>> ccf94381
 
         removeUnusedDirectories = (err, result) =>
             if err then callback err
@@ -210,7 +167,6 @@
         createFolderFilter()
 
 
-<<<<<<< HEAD
     deleteMissingFileDocs: (reDownload, callback) ->
         deviceName = config.getDeviceName()
         reDownload ?= false
@@ -259,9 +215,6 @@
 
 
 
-=======
-    # TODO refactor it in smaller functions.
->>>>>>> ccf94381
     createDirectoryDoc: (dirPath, ignoreExisting, callback) ->
         dirPaths = @getPaths dirPath
 
@@ -667,10 +620,6 @@
     isInSyncDir: (filePath) ->
         paths = @getPaths filePath
         return paths.relative isnt '' \
-<<<<<<< HEAD
            and paths.relative.substring(0,2) isnt '..'
 
-module.exports = filesystem
-=======
-           and paths.relative.substring(0,2) isnt '..'
->>>>>>> ccf94381
+module.exports = filesystem